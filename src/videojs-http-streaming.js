--- conflicted
+++ resolved
@@ -653,7 +653,6 @@
     this.tech_.one('canplay',
       this.masterPlaylistController_.setupFirstPlay.bind(this.masterPlaylistController_));
 
-<<<<<<< HEAD
     // since replays are handled internal to the video element, and don't go through the
     // middlware for setting current time, use the first seek after each ended event to
     // determine replays
@@ -661,7 +660,8 @@
       this.tech_.one('seeking', () => {
         this.masterPlaylistController_.handleReplay();
       });
-=======
+    });
+
     this.tech_.on('bandwidthupdate', () => {
       if (this.options_.useBandwidthFromLocalStorage) {
         updateVhsLocalStorage({
@@ -669,7 +669,6 @@
           throughput: Math.round(this.throughput)
         });
       }
->>>>>>> 70e30d38
     });
 
     this.masterPlaylistController_.on('selectedinitialmedia', () => {
