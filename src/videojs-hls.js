/*
 * videojs-hls
 *
 * Copyright (c) 2014 Brightcove
 * All rights reserved.
 */

(function(window, videojs, document, undefined) {
'use strict';

var
  // a fudge factor to apply to advertised playlist bitrates to account for
  // temporary flucations in client bandwidth
  bandwidthVariance = 1.1,
  resolveUrl;

videojs.Hls = videojs.Flash.extend({
  init: function(player, options, ready) {
    var
      source = options.source,
      settings = player.options();

    player.hls = this;
    delete options.source;
    options.swf = settings.flash.swf;
    videojs.Flash.call(this, player, options, ready);
    options.source = source;
    this.bytesReceived = 0;

    // TODO: After video.js#1347 is pulled in move these to the prototype
    this.currentTime = function() {
      if (this.lastSeekedTime_) {
        return this.lastSeekedTime_;
      }
      // currentTime is zero while the tech is initializing
      if (!this.el() || !this.el().vjs_getProperty) {
        return 0;
      }
      return this.el().vjs_getProperty('currentTime');
    };
    this.setCurrentTime = function(currentTime) {
      if (!(this.playlists && this.playlists.media())) {
        // return immediately if the metadata is not ready yet
        return 0;
      }

      // save the seek target so currentTime can report it correctly
      // while the seek is pending
      this.lastSeekedTime_ = currentTime;

      // determine the requested segment
      this.mediaIndex = videojs.Hls.getMediaIndexByTime(this.playlists.media(), currentTime);

      // abort any segments still being decoded
      this.sourceBuffer.abort();

      // cancel outstanding requests and buffer appends
      if (this.segmentXhr_) {
        this.segmentXhr_.abort();
      }

      // clear out any buffered segments
      this.segmentBuffer_ = [];

      // begin filling the buffer at the new position
      this.fillBuffer(currentTime * 1000);
    };

    videojs.Hls.prototype.src.call(this, options.source && options.source.src);
  }
});

// Add HLS to the standard tech order
videojs.options.techOrder.unshift('hls');

// the desired length of video to maintain in the buffer, in seconds
videojs.Hls.GOAL_BUFFER_LENGTH = 30;

videojs.Hls.prototype.src = function(src) {
  var
    self = this,
    mediaSource,
    source;

  if (src) {
    this.src_ = src;

    mediaSource = new videojs.MediaSource();
    source = {
      src: videojs.URL.createObjectURL(mediaSource),
      type: "video/flv"
    };
    this.mediaSource = mediaSource;
    
    this.segmentBuffer_ = [];
    this.segmentParser_ = new videojs.Hls.SegmentParser();

    // load the MediaSource into the player
    this.mediaSource.addEventListener('sourceopen', videojs.bind(this, this.handleSourceOpen));

    this.player().ready(function() {
      // do nothing if the tech has been disposed already
      // this can occur if someone sets the src in player.ready(), for instance
      if (!self.el()) {
        return;
      }
      self.el().vjs_src(source.src);
    });
  }
};

videojs.Hls.prototype.handleSourceOpen = function() {
  // construct the video data buffer and set the appropriate MIME type
  var
    player = this.player(),
    settings = player.options().hls || {},
    sourceBuffer = this.mediaSource.addSourceBuffer('video/flv; codecs="vp6,aac"'),
    oldMediaPlaylist;

  this.sourceBuffer = sourceBuffer;
  sourceBuffer.appendBuffer(this.segmentParser_.getFlvHeader());

  this.mediaIndex = 0;
  this.playlists = new videojs.Hls.PlaylistLoader(this.src_, settings.withCredentials);

  this.playlists.on('loadedmetadata', videojs.bind(this, function() {
    oldMediaPlaylist = this.playlists.media();

    // periodically check if new data needs to be downloaded or
    // buffered data should be appended to the source buffer
    this.fillBuffer();
    player.on('timeupdate', videojs.bind(this, this.fillBuffer));
    player.on('timeupdate', videojs.bind(this, this.drainBuffer));
    player.on('waiting', videojs.bind(this, this.drainBuffer));

    player.trigger('loadedmetadata');
  }));

  this.playlists.on('error', videojs.bind(this, function() {
    player.error(this.playlists.error);
  }));

  this.playlists.on('loadedplaylist', videojs.bind(this, function() {
    var updatedPlaylist = this.playlists.media();

    if (!updatedPlaylist) {
      // do nothing before an initial media playlist has been activated
      return;
    }

    this.updateDuration(this.playlists.media());
    this.mediaIndex = videojs.Hls.translateMediaIndex(this.mediaIndex, oldMediaPlaylist, updatedPlaylist);
    oldMediaPlaylist = updatedPlaylist;
  }));

  this.playlists.on('mediachange', function() {
    player.trigger('mediachange');
  });
};

videojs.Hls.prototype.duration = function() {
  var playlists = this.playlists;
  if (playlists) {
    return videojs.Hls.getPlaylistTotalDuration(playlists.media());
  }
  return 0;
};

/**
 * Update the player duration
 */
videojs.Hls.prototype.updateDuration = function(playlist) {
  var player = this.player(),
      oldDuration = player.duration(),
      newDuration = videojs.Hls.getPlaylistTotalDuration(playlist);

  // if the duration has changed, invalidate the cached value
  if (oldDuration !== newDuration) {
    player.trigger('durationchange');
  }
};

/**
 * Abort all outstanding work and cleanup.
 */
videojs.Hls.prototype.dispose = function() {
  if (this.segmentXhr_) {
    this.segmentXhr_.onreadystatechange = null;
    this.segmentXhr_.abort();
  }
  if (this.playlists) {
    this.playlists.dispose();
  }
  videojs.Flash.prototype.dispose.call(this);
};

/**
 * Chooses the appropriate media playlist based on the current
 * bandwidth estimate and the player size.
 * @return the highest bitrate playlist less than the currently detected
 * bandwidth, accounting for some amount of bandwidth variance
 */
videojs.Hls.prototype.selectPlaylist = function () {
  var
    player = this.player(),
    effectiveBitrate,
    sortedPlaylists = this.playlists.master.playlists.slice(),
    bandwidthPlaylists = [],
    i = sortedPlaylists.length,
    variant,
    bandwidthBestVariant,
    resolutionBestVariant;

  sortedPlaylists.sort(videojs.Hls.comparePlaylistBandwidth);

  // filter out any variant that has greater effective bitrate
  // than the current estimated bandwidth
  while (i--) {
    variant = sortedPlaylists[i];

    // ignore playlists without bandwidth information
    if (!variant.attributes || !variant.attributes.BANDWIDTH) {
      continue;
    }

    effectiveBitrate = variant.attributes.BANDWIDTH * bandwidthVariance;

    if (effectiveBitrate < player.hls.bandwidth) {
      bandwidthPlaylists.push(variant);

      // since the playlists are sorted in ascending order by
      // bandwidth, the first viable variant is the best
      if (!bandwidthBestVariant) {
        bandwidthBestVariant = variant;
      }
    }
  }

  i = bandwidthPlaylists.length;

<<<<<<< HEAD
  // sort variants by resolution
  bandwidthPlaylists.sort(videojs.Hls.comparePlaylistResolution);

  // iterate through the bandwidth-filtered playlists and find
  // best rendition by player dimension
  while (i--) {
    variant = bandwidthPlaylists[i];

    // ignore playlists without resolution information
    if (!variant.attributes ||
        !variant.attributes.RESOLUTION ||
        !variant.attributes.RESOLUTION.width ||
        !variant.attributes.RESOLUTION.height) {
      continue;
    }

    // since the playlists are sorted, the first variant that has
    // dimensions less than or equal to the player size is the
    // best
    if (variant.attributes.RESOLUTION.width <= player.width() &&
        variant.attributes.RESOLUTION.height <= player.height()) {
      resolutionBestVariant = variant;
      break;
    }
  }

  // fallback chain of variants
  return resolutionBestVariant || bandwidthBestVariant || sortedPlaylists[0];
};

/**
 * Determines whether there is enough video data currently in the buffer
 * and downloads a new segment if the buffered time is less than the goal.
 * @param offset (optional) {number} the offset into the downloaded segment
 * to seek to, in milliseconds
 */
videojs.Hls.prototype.fillBuffer = function(offset) {
  var
    self = this,
    player = this.player(),
    settings = player.options().hls || {},
    buffered = player.buffered(),
    bufferedTime = 0,
    segment,
    segmentUri,
    startTime;

  // if there is a request already in flight, do nothing
  if (this.segmentXhr_) {
    return;
  }

  // if no segments are available, do nothing
  if (this.playlists.state === "HAVE_NOTHING" ||
      !this.playlists.media().segments) {
    return;
  }

  // if the video has finished downloading, stop trying to buffer
  segment = this.playlists.media().segments[this.mediaIndex];
  if (!segment) {
    return;
  }

  if (buffered) {
    // assuming a single, contiguous buffer region
    bufferedTime = player.buffered().end(0) - player.currentTime();
  }

  // if there is plenty of content in the buffer and we're not
  // seeking, relax for awhile
  if (typeof offset !== 'number' &&
      bufferedTime >= videojs.Hls.GOAL_BUFFER_LENGTH) {
    return;
  }

  // resolve the segment URL relative to the playlist
  if (this.playlists.media().uri === this.src_) {
    segmentUri = resolveUrl(this.src_, segment.uri);
  } else {
    segmentUri = resolveUrl(resolveUrl(this.src_, this.playlists.media().uri || ''),
                            segment.uri);
  }

  startTime = +new Date();

  // request the next segment
  this.segmentXhr_ = videojs.Hls.xhr({
    url: segmentUri,
    responseType: 'arraybuffer',
    withCredentials: settings.withCredentials
  }, function(error, url) {
    var tags;

    // the segment request is no longer outstanding
    self.segmentXhr_ = null;

    if (error) {
      // if a segment request times out, we may have better luck with another playlist
      if (error === 'timeout') {
        self.bandwidth = 1;
        return self.playlists.media(self.selectPlaylist());
=======
      // transition the sourcebuffer to the ended state if we've hit the end of
      // the playlist
      if (mediaIndex + 1 === playlist.segments.length) {
        mediaSource.endOfStream();
>>>>>>> 99abd78b
      }
      // otherwise, try jumping ahead to the next segment
      self.error = {
        status: this.status,
        message: 'HLS segment request error at URL: ' + url,
        code: (this.status >= 500) ? 4 : 2
      };

      // try moving on to the next segment
      self.mediaIndex++;
      return;
    }

    // stop processing if the request was aborted
    if (!this.response) {
      return;
    }

    // calculate the download bandwidth
    self.segmentXhrTime = (+new Date()) - startTime;
    self.bandwidth = (this.response.byteLength / player.hls.segmentXhrTime) * 8 * 1000;
    self.bytesReceived += this.response.byteLength;

    // transmux the segment data from MP2T to FLV
    self.segmentParser_.parseSegmentBinaryData(new Uint8Array(this.response));
    self.segmentParser_.flushTags();

    // package up all the work to append the segment
    // if the segment is the start of a timestamp discontinuity,
    // we have to wait until the sourcebuffer is empty before
    // aborting the source buffer processing
    tags = [];
    while (self.segmentParser_.tagsAvailable()) {
      tags.push(self.segmentParser_.getNextTag());
    }
    self.segmentBuffer_.push({
      mediaIndex: self.mediaIndex,
      playlist: self.playlists.media(),
      offset: offset,
      tags: tags
    });
    self.drainBuffer();

    self.mediaIndex++;

    // figure out what stream the next segment should be downloaded from
    // with the updated bandwidth information
    self.playlists.media(self.selectPlaylist());
  });
};

videojs.Hls.prototype.drainBuffer = function(event) {
  var
    i = 0,
    mediaIndex,
    playlist,
    offset,
    tags,
    segment,

    ptsTime,
    segmentOffset,
    segmentBuffer = this.segmentBuffer_;

  if (!segmentBuffer.length) {
    return;
  }

<<<<<<< HEAD
  mediaIndex = segmentBuffer[0].mediaIndex;
  playlist = segmentBuffer[0].playlist;
  offset = segmentBuffer[0].offset;
  tags = segmentBuffer[0].tags;
  segment = playlist.segments[mediaIndex];

  event = event || {};
  segmentOffset = videojs.Hls.getPlaylistDuration(playlist, 0, mediaIndex) * 1000;

  // abort() clears any data queued in the source buffer so wait
  // until it empties before calling it when a discontinuity is
  // next in the buffer
  if (segment.discontinuity) {
    if (event.type !== 'waiting') {
      return;
    }
    this.sourceBuffer.abort();
    // tell the SWF where playback is continuing in the stitched timeline
    this.el().vjs_setProperty('currentTime', segmentOffset * 0.001);
=======
    videojs.Hls.prototype.src.call(this, options.source && options.source.src);
  },
  /**
   * Reset the mediaIndex if play() is called after the video has
   * ended.
   */
  play: function() {
    if (this.ended()) {
      this.mediaIndex = 0;
    }

    // delegate back to the Flash implementation
    return videojs.Flash.prototype.play.apply(this, arguments);
>>>>>>> 99abd78b
  }

  // if we're refilling the buffer after a seek, scan through the muxed
  // FLV tags until we find the one that is closest to the desired
  // playback time
  if (typeof offset === 'number') {
    ptsTime = offset - segmentOffset + tags[0].pts;

    while (tags[i].pts < ptsTime) {
      i++;
    }

    // tell the SWF where we will be seeking to
    this.el().vjs_setProperty('currentTime', (tags[i].pts - tags[0].pts + segmentOffset) * 0.001);

    tags = tags.slice(i);

    this.lastSeekedTime_ = null;
  }

  for (i = 0; i < tags.length; i++) {
    // queue up the bytes to be appended to the SourceBuffer
    // the queue gives control back to the browser between tags
    // so that large segments don't cause a "hiccup" in playback

    this.sourceBuffer.appendBuffer(tags[i].bytes, this.player());
  }

  // we're done processing this segment
  segmentBuffer.shift();

  if (mediaIndex === playlist.segments.length) {
    this.mediaSource.endOfStream();
  }
};

/**
 * Whether the browser has built-in HLS support.
 */
videojs.Hls.supportsNativeHls = (function() {
  var
    video = document.createElement('video'),
    xMpegUrl,
    vndMpeg;

  // native HLS is definitely not supported if HTML5 video isn't
  if (!videojs.Html5.isSupported()) {
    return false;
  }

  xMpegUrl = video.canPlayType('application/x-mpegURL');
  vndMpeg = video.canPlayType('application/vnd.apple.mpegURL');
  return (/probably|maybe/).test(xMpegUrl) ||
    (/probably|maybe/).test(vndMpeg);
})();

videojs.Hls.isSupported = function() {
  return !videojs.Hls.supportsNativeHls &&
    videojs.Flash.isSupported() &&
    videojs.MediaSource;
};

videojs.Hls.canPlaySource = function(srcObj) {
  var mpegurlRE = /^application\/(?:x-|vnd\.apple\.)mpegurl/i;
  return mpegurlRE.test(srcObj.type);
};

/**
 * Calculate the duration of a playlist from a given start index to a given
 * end index.
 * @param playlist {object} a media playlist object
 * @param startIndex {number} an inclusive lower boundary for the playlist.
 * Defaults to 0.
 * @param endIndex {number} an exclusive upper boundary for the playlist.
 * Defaults to playlist length.
 * @return {number} the duration between the start index and end index.
 */
videojs.Hls.getPlaylistDuration = function(playlist, startIndex, endIndex) {
  var dur = 0,
      segment,
      i;

  startIndex = startIndex || 0;
  endIndex = endIndex !== undefined ? endIndex : (playlist.segments || []).length;
  i = endIndex - 1;

  for (; i >= startIndex; i--) {
    segment = playlist.segments[i];
    dur += segment.duration || playlist.targetDuration || 0;
  }

  return dur;
};

/**
 * Calculate the total duration for a playlist based on segment metadata.
 * @param playlist {object} a media playlist object
 * @return {number} the currently known duration, in seconds
 */
videojs.Hls.getPlaylistTotalDuration = function(playlist) {
  if (!playlist) {
    return 0;
  }

  // if present, use the duration specified in the playlist
  if (playlist.totalDuration) {
    return playlist.totalDuration;
  }

  // duration should be Infinity for live playlists
  if (!playlist.endList) {
    return window.Infinity;
  }

  return videojs.Hls.getPlaylistDuration(playlist);
};

/**
 * Determine the media index in one playlist that corresponds to a
 * specified media index in another. This function can be used to
 * calculate a new segment position when a playlist is reloaded or a
 * variant playlist is becoming active.
 * @param mediaIndex {number} the index into the original playlist
 * to translate
 * @param original {object} the playlist to translate the media
 * index from
 * @param update {object} the playlist to translate the media index
 * to
 * @param {number} the corresponding media index in the updated
 * playlist
 */
videojs.Hls.translateMediaIndex = function(mediaIndex, original, update) {
  var
    i,
    originalSegment;

  // no segments have been loaded from the original playlist
  if (mediaIndex === 0) {
    return 0;
  }
  if (!(update && update.segments)) {
    // let the media index be zero when there are no segments defined
    return 0;
  }

  // try to sync based on URI
  i = update.segments.length;
  originalSegment = original.segments[mediaIndex - 1];
  while (i--) {
    if (originalSegment.uri === update.segments[i].uri) {
      return i + 1;
    }
  }

  // sync on media sequence
  return (original.mediaSequence + mediaIndex) - update.mediaSequence;
};

/**
 * TODO - Document this great feature.
 *
 * @param playlist
 * @param time
 * @returns int
 */
videojs.Hls.getMediaIndexByTime = function(playlist, time) {
  var index, counter, timeRanges, currentSegmentRange;

  timeRanges = [];
  for (index = 0; index < playlist.segments.length; index++) {
    currentSegmentRange = {};
    currentSegmentRange.start = (index === 0) ? 0 : timeRanges[index - 1].end;
    currentSegmentRange.end = currentSegmentRange.start + playlist.segments[index].duration;
    timeRanges.push(currentSegmentRange);
  }

  for (counter = 0; counter < timeRanges.length; counter++) {
    if (time >= timeRanges[counter].start && time < timeRanges[counter].end) {
      return counter;
    }
  }

  return -1;
};

/**
 * A comparator function to sort two playlist object by bandwidth.
 * @param left {object} a media playlist object
 * @param right {object} a media playlist object
 * @return {number} Greater than zero if the bandwidth attribute of
 * left is greater than the corresponding attribute of right. Less
 * than zero if the bandwidth of right is greater than left and
 * exactly zero if the two are equal.
 */
videojs.Hls.comparePlaylistBandwidth = function(left, right) {
  var leftBandwidth, rightBandwidth;
  if (left.attributes && left.attributes.BANDWIDTH) {
    leftBandwidth = left.attributes.BANDWIDTH;
  }
  leftBandwidth = leftBandwidth || window.Number.MAX_VALUE;
  if (right.attributes && right.attributes.BANDWIDTH) {
    rightBandwidth = right.attributes.BANDWIDTH;
  }
  rightBandwidth = rightBandwidth || window.Number.MAX_VALUE;

  return leftBandwidth - rightBandwidth;
};

/**
 * A comparator function to sort two playlist object by resolution (width).
 * @param left {object} a media playlist object
 * @param right {object} a media playlist object
 * @return {number} Greater than zero if the resolution.width attribute of
 * left is greater than the corresponding attribute of right. Less
 * than zero if the resolution.width of right is greater than left and
 * exactly zero if the two are equal.
 */
videojs.Hls.comparePlaylistResolution = function(left, right) {
  var leftWidth, rightWidth;

  if (left.attributes && left.attributes.RESOLUTION && left.attributes.RESOLUTION.width) {
    leftWidth = left.attributes.RESOLUTION.width;
  }

  leftWidth = leftWidth || window.Number.MAX_VALUE;

  if (right.attributes && right.attributes.RESOLUTION && right.attributes.RESOLUTION.width) {
    rightWidth = right.attributes.RESOLUTION.width;
  }

  rightWidth = rightWidth || window.Number.MAX_VALUE;

  // NOTE - Fallback to bandwidth sort as appropriate in cases where multiple renditions
  // have the same media dimensions/ resolution
  if (leftWidth === rightWidth && left.attributes.BANDWIDTH && right.attributes.BANDWIDTH) {
    return left.attributes.BANDWIDTH - right.attributes.BANDWIDTH;
  } else {
    return leftWidth - rightWidth;
  }
};

/**
 * Constructs a new URI by interpreting a path relative to another
 * URI.
 * @param basePath {string} a relative or absolute URI
 * @param path {string} a path part to combine with the base
 * @return {string} a URI that is equivalent to composing `base`
 * with `path`
 * @see http://stackoverflow.com/questions/470832/getting-an-absolute-url-from-a-relative-one-ie6-issue
 */
resolveUrl = videojs.Hls.resolveUrl = function(basePath, path) {
  // use the base element to get the browser to handle URI resolution
  var
    oldBase = document.querySelector('base'),
    docHead = document.querySelector('head'),
    a = document.createElement('a'),
    base = oldBase,
    oldHref,
    result;

  // prep the document
  if (oldBase) {
    oldHref = oldBase.href;
  } else {
    base = docHead.appendChild(document.createElement('base'));
  }

  base.href = basePath;
  a.href = path;
  result = a.href;

  // clean up
  if (oldBase) {
    oldBase.href = oldHref;
  } else {
    docHead.removeChild(base);
  }
  return result;
};

})(window, window.videojs, document);<|MERGE_RESOLUTION|>--- conflicted
+++ resolved
@@ -158,6 +158,19 @@
   });
 };
 
+/**
+ * Reset the mediaIndex if play() is called after the video has
+ * ended.
+ */
+videojs.Hls.prototype.play = function() {
+  if (this.ended()) {
+    this.mediaIndex = 0;
+  }
+
+  // delegate back to the Flash implementation
+  return videojs.Flash.prototype.play.apply(this, arguments);
+};
+
 videojs.Hls.prototype.duration = function() {
   var playlists = this.playlists;
   if (playlists) {
@@ -238,7 +251,6 @@
 
   i = bandwidthPlaylists.length;
 
-<<<<<<< HEAD
   // sort variants by resolution
   bandwidthPlaylists.sort(videojs.Hls.comparePlaylistResolution);
 
@@ -341,12 +353,6 @@
       if (error === 'timeout') {
         self.bandwidth = 1;
         return self.playlists.media(self.selectPlaylist());
-=======
-      // transition the sourcebuffer to the ended state if we've hit the end of
-      // the playlist
-      if (mediaIndex + 1 === playlist.segments.length) {
-        mediaSource.endOfStream();
->>>>>>> 99abd78b
       }
       // otherwise, try jumping ahead to the next segment
       self.error = {
@@ -415,7 +421,6 @@
     return;
   }
 
-<<<<<<< HEAD
   mediaIndex = segmentBuffer[0].mediaIndex;
   playlist = segmentBuffer[0].playlist;
   offset = segmentBuffer[0].offset;
@@ -435,21 +440,6 @@
     this.sourceBuffer.abort();
     // tell the SWF where playback is continuing in the stitched timeline
     this.el().vjs_setProperty('currentTime', segmentOffset * 0.001);
-=======
-    videojs.Hls.prototype.src.call(this, options.source && options.source.src);
-  },
-  /**
-   * Reset the mediaIndex if play() is called after the video has
-   * ended.
-   */
-  play: function() {
-    if (this.ended()) {
-      this.mediaIndex = 0;
-    }
-
-    // delegate back to the Flash implementation
-    return videojs.Flash.prototype.play.apply(this, arguments);
->>>>>>> 99abd78b
   }
 
   // if we're refilling the buffer after a seek, scan through the muxed
@@ -481,7 +471,9 @@
   // we're done processing this segment
   segmentBuffer.shift();
 
-  if (mediaIndex === playlist.segments.length) {
+  // transition the sourcebuffer to the ended state if we've hit the end of
+  // the playlist
+  if (mediaIndex + 1 === playlist.segments.length) {
     this.mediaSource.endOfStream();
   }
 };
