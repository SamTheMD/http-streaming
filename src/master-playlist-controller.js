/**
 * @file master-playlist-controller.js
 */
import window from 'global/window';
import PlaylistLoader from './playlist-loader';
import DashPlaylistLoader from './dash-playlist-loader';
import { isEnabled, isLowestEnabledRendition } from './playlist.js';
import SegmentLoader from './segment-loader';
import SourceUpdater from './source-updater';
import VTTSegmentLoader from './vtt-segment-loader';
import * as Ranges from './ranges';
import videojs from 'video.js';
import { updateAdCues } from './ad-cue-tags';
import SyncController from './sync-controller';
import Decrypter from 'worker!./decrypter-worker.worker.js';
import Config from './config';
import {
  parseCodecs,
  mapLegacyAvcCodecs,
  mimeTypesForPlaylist
} from './util/codecs.js';
import { createMediaTypes, setupMediaGroups } from './media-groups';
import logger from './util/logger';

const ABORT_EARLY_BLACKLIST_SECONDS = 60 * 2;

let Hls;

// SegmentLoader stats that need to have each loader's
// values summed to calculate the final value
const loaderStats = [
  'mediaRequests',
  'mediaRequestsAborted',
  'mediaRequestsTimedout',
  'mediaRequestsErrored',
  'mediaTransferDuration',
  'mediaBytesTransferred'
];
const sumLoaderStat = function(stat) {
  return this.audioSegmentLoader_[stat] +
         this.mainSegmentLoader_[stat];
};

/**
 * the master playlist controller controller all interactons
 * between playlists and segmentloaders. At this time this mainly
 * involves a master playlist and a series of audio playlists
 * if they are available
 *
 * @class MasterPlaylistController
 * @extends videojs.EventTarget
 */
export class MasterPlaylistController extends videojs.EventTarget {
  constructor(options) {
    super();

    let {
      url,
      withCredentials,
      tech,
      bandwidth,
      externHls,
      useCueTags,
      blacklistDuration,
      enableLowInitialPlaylist,
      sourceType
    } = options;

    if (!url) {
      throw new Error('A non-empty playlist URL is required');
    }

    Hls = externHls;

    this.withCredentials = withCredentials;
    this.tech_ = tech;
    this.player_ = videojs.players[this.tech_.options_.playerId];
    this.hls_ = tech.hls;
    this.sourceType_ = sourceType;
    this.useCueTags_ = useCueTags;
    this.blacklistDuration = blacklistDuration;
    this.enableLowInitialPlaylist = enableLowInitialPlaylist;
    if (this.useCueTags_) {
      this.cueTagsTrack_ = this.tech_.addTextTrack('metadata',
        'ad-cues');
      this.cueTagsTrack_.inBandMetadataTrackDispatchType = '';
    }

    this.requestOptions_ = {
      withCredentials: this.withCredentials,
      timeout: null
    };

    this.mediaTypes_ = createMediaTypes();

    this.mediaSource = new window.MediaSource();

    // load the media source into the player
    this.mediaSource.addEventListener('sourceopen', this.handleSourceOpen_.bind(this));
    this.mediaSource.addEventListener('sourceended', this.handleSourceEnded_.bind(this));
    // we don't have to handle sourceclose since dispose will handle termination of
    // everything, and the MediaSource should not be detached without a proper disposal

    this.seekable_ = videojs.createTimeRanges();
    this.hasPlayed_ = () => false;

    this.syncController_ = new SyncController(options);
    this.segmentMetadataTrack_ = tech.addRemoteTextTrack({
      kind: 'metadata',
      label: 'segment-metadata'
    }, false).track;

<<<<<<< HEAD
    this.decrypter_ = new Decrypter();
=======
    this.decrypter_ = worker(Decrypter, workerResolve());
    this.sourceUpdater_ = new SourceUpdater(this.mediaSource);
    this.inbandTextTracks_ = {};
>>>>>>> be99933d

    const segmentLoaderSettings = {
      hls: this.hls_,
      mediaSource: this.mediaSource,
      currentTime: this.tech_.currentTime.bind(this.tech_),
      seekable: () => this.seekable(),
      seeking: () => this.tech_.seeking(),
      duration: () => this.mediaSource.duration,
      hasPlayed: () => this.hasPlayed_(),
      goalBufferLength: () => this.goalBufferLength(),
      bandwidth,
      syncController: this.syncController_,
      decrypter: this.decrypter_,
      sourceType: this.sourceType_,
      sourceUpdater: this.sourceUpdater_,
      inbandTextTracks: this.inbandTextTracks_
    };

    this.masterPlaylistLoader_ = this.sourceType_ === 'dash' ?
      new DashPlaylistLoader(url, this.hls_, this.withCredentials) :
      new PlaylistLoader(url, this.hls_, this.withCredentials);
    this.setupMasterPlaylistLoaderListeners_();

    // setup segment loaders
    // combined audio/video or just video when alternate audio track is selected
    this.mainSegmentLoader_ =
      new SegmentLoader(videojs.mergeOptions(segmentLoaderSettings, {
        segmentMetadataTrack: this.segmentMetadataTrack_,
        loaderType: 'main'
      }), options);

    // alternate audio track
    this.audioSegmentLoader_ =
      new SegmentLoader(videojs.mergeOptions(segmentLoaderSettings, {
        loaderType: 'audio'
      }), options);

    this.subtitleSegmentLoader_ =
      new VTTSegmentLoader(videojs.mergeOptions(segmentLoaderSettings, {
        loaderType: 'vtt'
      }), options);

    this.setupSegmentLoaderListeners_();

    // Create SegmentLoader stat-getters
    loaderStats.forEach((stat) => {
      this[stat + '_'] = sumLoaderStat.bind(this, stat);
    });

    this.logger_ = logger('MPC');

    this.masterPlaylistLoader_.load();
  }

  /**
   * Register event handlers on the master playlist loader. A helper
   * function for construction time.
   *
   * @private
   */
  setupMasterPlaylistLoaderListeners_() {
    this.masterPlaylistLoader_.on('loadedmetadata', () => {
      let media = this.masterPlaylistLoader_.media();
      let requestTimeout = (this.masterPlaylistLoader_.targetDuration * 1.5) * 1000;

      // If we don't have any more available playlists, we don't want to
      // timeout the request.
      if (isLowestEnabledRendition(
            this.masterPlaylistLoader_.master, this.masterPlaylistLoader_.media())) {
        this.requestOptions_.timeout = 0;
      } else {
        this.requestOptions_.timeout = requestTimeout;
      }

      // if this isn't a live video and preload permits, start
      // downloading segments
      if (media.endList && this.tech_.preload() !== 'none') {
        this.mainSegmentLoader_.playlist(media, this.requestOptions_);
        this.mainSegmentLoader_.load();
      }

      setupMediaGroups({
        sourceType: this.sourceType_,
        segmentLoaders: {
          AUDIO: this.audioSegmentLoader_,
          SUBTITLES: this.subtitleSegmentLoader_,
          main: this.mainSegmentLoader_
        },
        tech: this.tech_,
        requestOptions: this.requestOptions_,
        masterPlaylistLoader: this.masterPlaylistLoader_,
        hls: this.hls_,
        master: this.master(),
        mediaTypes: this.mediaTypes_,
        blacklistCurrentPlaylist: this.blacklistCurrentPlaylist.bind(this)
      });

      this.triggerPresenceUsage_(this.master(), media);

      try {
        this.setupSourceBuffers_();
      } catch (e) {
        videojs.log.warn('Failed to create SourceBuffers', e);
        return this.mediaSource.endOfStream('decode');
      }
      this.setupFirstPlay();

      this.trigger('selectedinitialmedia');
    });

    this.masterPlaylistLoader_.on('loadedplaylist', () => {
      let updatedPlaylist = this.masterPlaylistLoader_.media();

      if (!updatedPlaylist) {
        // blacklist any variants that are not supported by the browser before selecting
        // an initial media as the playlist selectors do not consider browser support
        this.excludeUnsupportedVariants_();

        let selectedMedia;

        if (this.enableLowInitialPlaylist) {
          selectedMedia = this.selectInitialPlaylist();
        }

        if (!selectedMedia) {
          selectedMedia = this.selectPlaylist();
        }

        this.initialMedia_ = selectedMedia;
        this.masterPlaylistLoader_.media(this.initialMedia_);
        return;
      }

      if (this.useCueTags_) {
        this.updateAdCues_(updatedPlaylist);
      }

      // TODO: Create a new event on the PlaylistLoader that signals
      // that the segments have changed in some way and use that to
      // update the SegmentLoader instead of doing it twice here and
      // on `mediachange`
      this.mainSegmentLoader_.playlist(updatedPlaylist, this.requestOptions_);
      this.updateDuration();

      // If the player isn't paused, ensure that the segment loader is running,
      // as it is possible that it was temporarily stopped while waiting for
      // a playlist (e.g., in case the playlist errored and we re-requested it).
      if (!this.tech_.paused()) {
        this.mainSegmentLoader_.load();
      }

      if (!updatedPlaylist.endList) {
        let addSeekableRange = () => {
          let seekable = this.seekable();

          if (seekable.length !== 0 &&
              (isNaN(this.mediaSource.duration) ||
                seekable.end(0) > this.mediaSource.duration)) {
            this.mediaSource.duration = seekable.end(0);
          }
        };

        if (this.duration() !== Infinity) {
          let onDurationchange = () => {
            if (this.duration() === Infinity) {
              addSeekableRange();
            } else {
              this.tech_.one('durationchange', onDurationchange);
            }
          };

          this.tech_.one('durationchange', onDurationchange);
        } else {
          addSeekableRange();
        }
      }
    });

    this.masterPlaylistLoader_.on('error', () => {
      this.blacklistCurrentPlaylist(this.masterPlaylistLoader_.error);
    });

    this.masterPlaylistLoader_.on('mediachanging', () => {
      this.mainSegmentLoader_.abort();
      this.mainSegmentLoader_.pause();
    });

    this.masterPlaylistLoader_.on('mediachange', () => {
      let media = this.masterPlaylistLoader_.media();
      let requestTimeout = (this.masterPlaylistLoader_.targetDuration * 1.5) * 1000;

      // If we don't have any more available playlists, we don't want to
      // timeout the request.
      if (isLowestEnabledRendition(
            this.masterPlaylistLoader_.master, this.masterPlaylistLoader_.media())) {
        this.requestOptions_.timeout = 0;
      } else {
        this.requestOptions_.timeout = requestTimeout;
      }

      // TODO: Create a new event on the PlaylistLoader that signals
      // that the segments have changed in some way and use that to
      // update the SegmentLoader instead of doing it twice here and
      // on `loadedplaylist`
      this.mainSegmentLoader_.playlist(media, this.requestOptions_);
      this.mainSegmentLoader_.load();

      this.tech_.trigger({
        type: 'mediachange',
        bubbles: true
      });
    });

    this.masterPlaylistLoader_.on('playlistunchanged', () => {
      let updatedPlaylist = this.masterPlaylistLoader_.media();
      let playlistOutdated = this.stuckAtPlaylistEnd_(updatedPlaylist);

      if (playlistOutdated) {
        // Playlist has stopped updating and we're stuck at its end. Try to
        // blacklist it and switch to another playlist in the hope that that
        // one is updating (and give the player a chance to re-adjust to the
        // safe live point).
        this.blacklistCurrentPlaylist({
          message: 'Playlist no longer updating.'
        });
        // useful for monitoring QoS
        this.tech_.trigger('playliststuck');
      }
    });

    this.masterPlaylistLoader_.on('renditiondisabled', () => {
      this.tech_.trigger({type: 'usage', name: 'hls-rendition-disabled'});
    });
    this.masterPlaylistLoader_.on('renditionenabled', () => {
      this.tech_.trigger({type: 'usage', name: 'hls-rendition-enabled'});
    });
  }

  /**
   * A helper function for triggerring presence usage events once per source
   *
   * @private
   */
  triggerPresenceUsage_(master, media) {
    let mediaGroups = master.mediaGroups || {};
    let defaultDemuxed = true;
    let audioGroupKeys = Object.keys(mediaGroups.AUDIO);

    for (let mediaGroup in mediaGroups.AUDIO) {
      for (let label in mediaGroups.AUDIO[mediaGroup]) {
        let properties = mediaGroups.AUDIO[mediaGroup][label];

        if (!properties.uri) {
          defaultDemuxed = false;
        }
      }
    }

    if (defaultDemuxed) {
      this.tech_.trigger({type: 'usage', name: 'hls-demuxed'});
    }

    if (Object.keys(mediaGroups.SUBTITLES).length) {
      this.tech_.trigger({type: 'usage', name: 'hls-webvtt'});
    }

    if (Hls.Playlist.isAes(media)) {
      this.tech_.trigger({type: 'usage', name: 'hls-aes'});
    }

    if (Hls.Playlist.isFmp4(media)) {
      this.tech_.trigger({type: 'usage', name: 'hls-fmp4'});
    }

    if (audioGroupKeys.length &&
        Object.keys(mediaGroups.AUDIO[audioGroupKeys[0]]).length > 1) {
      this.tech_.trigger({type: 'usage', name: 'hls-alternate-audio'});
    }

    if (this.useCueTags_) {
      this.tech_.trigger({type: 'usage', name: 'hls-playlist-cue-tags'});
    }
  }
  /**
   * Register event handlers on the segment loaders. A helper function
   * for construction time.
   *
   * @private
   */
  setupSegmentLoaderListeners_() {
    this.mainSegmentLoader_.on('bandwidthupdate', () => {
      const nextPlaylist = this.selectPlaylist();
      const currentPlaylist = this.masterPlaylistLoader_.media();
      const buffered = this.tech_.buffered();
      const forwardBuffer = buffered.length ?
        buffered.end(buffered.length - 1) - this.tech_.currentTime() : 0;

      const bufferLowWaterLine = this.bufferLowWaterLine();

      // If the playlist is live, then we want to not take low water line into account.
      // This is because in LIVE, the player plays 3 segments from the end of the
      // playlist, and if `BUFFER_LOW_WATER_LINE` is greater than the duration availble
      // in those segments, a viewer will never experience a rendition upswitch.
      if (!currentPlaylist.endList ||
          // For the same reason as LIVE, we ignore the low water line when the VOD
          // duration is below the max potential low water line
          this.duration() < Config.MAX_BUFFER_LOW_WATER_LINE ||
          // we want to switch down to lower resolutions quickly to continue playback, but
          nextPlaylist.attributes.BANDWIDTH < currentPlaylist.attributes.BANDWIDTH ||
          // ensure we have some buffer before we switch up to prevent us running out of
          // buffer while loading a higher rendition.
          forwardBuffer >= bufferLowWaterLine) {
        this.masterPlaylistLoader_.media(nextPlaylist);
      }

      this.tech_.trigger('bandwidthupdate');
    });
    this.mainSegmentLoader_.on('progress', () => {
      this.trigger('progress');
    });

    this.mainSegmentLoader_.on('error', () => {
      this.blacklistCurrentPlaylist(this.mainSegmentLoader_.error());
    });

    this.mainSegmentLoader_.on('syncinfoupdate', () => {
      this.onSyncInfoUpdate_();
    });

    this.mainSegmentLoader_.on('timestampoffset', () => {
      this.tech_.trigger({type: 'usage', name: 'hls-timestamp-offset'});
    });
    this.audioSegmentLoader_.on('syncinfoupdate', () => {
      this.onSyncInfoUpdate_();
    });

    this.mainSegmentLoader_.on('ended', () => {
      this.onEndOfStream();
    });

    this.mainSegmentLoader_.on('earlyabort', () => {
      this.blacklistCurrentPlaylist({
        message: 'Aborted early because there isn\'t enough bandwidth to complete the ' +
          'request without rebuffering.'
      }, ABORT_EARLY_BLACKLIST_SECONDS);
    });

    this.audioSegmentLoader_.on('ended', () => {
      this.onEndOfStream();
    });
  }

  mediaSecondsLoaded_() {
    return Math.max(this.audioSegmentLoader_.mediaSecondsLoaded +
                    this.mainSegmentLoader_.mediaSecondsLoaded);
  }

  /**
   * Call load on our SegmentLoaders
   */
  load() {
    this.mainSegmentLoader_.load();
    if (this.mediaTypes_.AUDIO.activePlaylistLoader) {
      this.audioSegmentLoader_.load();
    }
    if (this.mediaTypes_.SUBTITLES.activePlaylistLoader) {
      this.subtitleSegmentLoader_.load();
    }
  }

  /**
   * Re-tune playback quality level for the current player
   * conditions. This method may perform destructive actions, like
   * removing already buffered content, to readjust the currently
   * active playlist quickly.
   *
   * @private
   */
  fastQualityChange_() {
    let media = this.selectPlaylist();

    if (media !== this.masterPlaylistLoader_.media()) {
      this.masterPlaylistLoader_.media(media);

      this.mainSegmentLoader_.resetLoader();
      // don't need to reset audio as it is reset when media changes
    }
  }

  /**
   * Begin playback.
   */
  play() {
    if (this.setupFirstPlay()) {
      return;
    }

    if (this.tech_.ended()) {
      this.player_.currentTime(0);
    }

    if (this.hasPlayed_()) {
      this.load();
    }

    let seekable = this.tech_.seekable();

    // if the viewer has paused and we fell out of the live window,
    // seek forward to the live point
    if (this.tech_.duration() === Infinity) {
      if (this.tech_.currentTime() < seekable.start(0)) {
        return this.player_.currentTime(seekable.end(seekable.length - 1));
      }
    }
  }

  /**
   * Seek to the latest media position if this is a live video and the
   * player and video are loaded and initialized.
   */
  setupFirstPlay() {
    let media = this.masterPlaylistLoader_.media();

    // Check that everything is ready to begin buffering for the first call to play
    //  If 1) there is no active media
    //     2) the player is paused
    //     3) the first play has already been setup
    // then exit early
    if (!media || this.tech_.paused() || this.hasPlayed_()) {
      return false;
    }

    // when the video is a live stream
    if (!media.endList) {
      const seekable = this.seekable();

      if (!seekable.length) {
        // without a seekable range, the player cannot seek to begin buffering at the live
        // point
        return false;
      }

      if (videojs.browser.IE_VERSION &&
          this.tech_.readyState() === 0) {
        // IE11 throws an InvalidStateError if you try to set currentTime while the
        // readyState is 0, so it must be delayed until the tech fires loadedmetadata.
        this.tech_.one('loadedmetadata', () => {
          this.trigger('firstplay');
          this.player_.currentTime(seekable.end(0));
          this.hasPlayed_ = () => true;
        });

        return false;
      }

      // trigger firstplay to inform the source handler to ignore the next seek event
      this.trigger('firstplay');
      // seek to the live point
      this.player_.currentTime(seekable.end(0));
    }

    this.hasPlayed_ = () => true;
    // we can begin loading now that everything is ready
    this.load();
    return true;
  }

  /**
   * handle the sourceopen event on the MediaSource
   *
   * @private
   */
  handleSourceOpen_() {
    // Only attempt to create the source buffer if none already exist.
    // handleSourceOpen is also called when we are "re-opening" a source buffer
    // after `endOfStream` has been called (in response to a seek for instance)
    try {
      this.setupSourceBuffers_();
    } catch (e) {
      videojs.log.warn('Failed to create Source Buffers', e);
      return this.mediaSource.endOfStream('decode');
    }

    // if autoplay is enabled, begin playback. This is duplicative of
    // code in video.js but is required because play() must be invoked
    // *after* the media source has opened.
    if (this.tech_.autoplay()) {
      const playPromise = this.tech_.play();

      // Catch/silence error when a pause interrupts a play request
      // on browsers which return a promise
      if (typeof playPromise !== 'undefined' && typeof playPromise.then === 'function') {
        playPromise.then(null, (e) => {});
      }
    }

    this.trigger('sourceopen');
  }

  handleSourceEnded_() {
    if (!this.inbandTextTracks_.metadataTrack_) {
      return;
    }

    const cues = this.inbandTextTracks_.metadataTrack_.cues;

    if (!cues || !cues.length) {
      return;
    }

    const duration = this.duration();

    cues[cues.length - 1].endTime = isNaN(duration) || Math.abs(duration) === Infinity ?
      Number.MAX_VALUE : duration;
  }

  /**
   * Calls endOfStream on the media source when all active stream types have called
   * endOfStream
   *
   * @param {string} streamType
   *        Stream type of the segment loader that called endOfStream
   * @private
   */
  onEndOfStream() {
    let isEndOfStream = this.mainSegmentLoader_.ended_;

    if (this.mediaTypes_.AUDIO.activePlaylistLoader) {
      // if the audio playlist loader exists, then alternate audio is active
      if (!this.mainSegmentLoader_.startingMedia_ ||
          this.mainSegmentLoader_.startingMedia_.hasVideo) {
        // if we do not know if the main segment loader contains video yet or if we
        // definitively know the main segment loader contains video, then we need to wait
        // for both main and audio segment loaders to call endOfStream
        isEndOfStream = isEndOfStream && this.audioSegmentLoader_.ended_;
      } else {
        // otherwise just rely on the audio loader
        isEndOfStream = this.audioSegmentLoader_.ended_;
      }
    }

    if (isEndOfStream) {
      this.mediaSource.endOfStream();
    }
  }

  /**
   * Check if a playlist has stopped being updated
   * @param {Object} playlist the media playlist object
   * @return {boolean} whether the playlist has stopped being updated or not
   */
  stuckAtPlaylistEnd_(playlist) {
    let seekable = this.seekable();

    if (!seekable.length) {
      // playlist doesn't have enough information to determine whether we are stuck
      return false;
    }

    let expired =
      this.syncController_.getExpiredTime(playlist, this.mediaSource.duration);

    if (expired === null) {
      return false;
    }

    // does not use the safe live end to calculate playlist end, since we
    // don't want to say we are stuck while there is still content
    let absolutePlaylistEnd = Hls.Playlist.playlistEnd(playlist, expired);
    let currentTime = this.tech_.currentTime();
    let buffered = this.tech_.buffered();

    if (!buffered.length) {
      // return true if the playhead reached the absolute end of the playlist
      return absolutePlaylistEnd - currentTime <= Ranges.SAFE_TIME_DELTA;
    }
    let bufferedEnd = buffered.end(buffered.length - 1);

    // return true if there is too little buffer left and buffer has reached absolute
    // end of playlist
    return bufferedEnd - currentTime <= Ranges.SAFE_TIME_DELTA &&
           absolutePlaylistEnd - bufferedEnd <= Ranges.SAFE_TIME_DELTA;
  }

  /**
   * Blacklists a playlist when an error occurs for a set amount of time
   * making it unavailable for selection by the rendition selection algorithm
   * and then forces a new playlist (rendition) selection.
   *
   * @param {Object=} error an optional error that may include the playlist
   * to blacklist
   * @param {Number=} blacklistDuration an optional number of seconds to blacklist the
   * playlist
   */
  blacklistCurrentPlaylist(error = {}, blacklistDuration) {
    let currentPlaylist;
    let nextPlaylist;

    // If the `error` was generated by the playlist loader, it will contain
    // the playlist we were trying to load (but failed) and that should be
    // blacklisted instead of the currently selected playlist which is likely
    // out-of-date in this scenario
    currentPlaylist = error.playlist || this.masterPlaylistLoader_.media();

    blacklistDuration = blacklistDuration ||
                        error.blacklistDuration ||
                        this.blacklistDuration;

    // If there is no current playlist, then an error occurred while we were
    // trying to load the master OR while we were disposing of the tech
    if (!currentPlaylist) {
      this.error = error;

      try {
        return this.mediaSource.endOfStream('network');
      } catch (e) {
        return this.trigger('error');
      }
    }

    let isFinalRendition =
      this.masterPlaylistLoader_.master.playlists.filter(isEnabled).length === 1;

    if (isFinalRendition) {
      // Never blacklisting this playlist because it's final rendition
      videojs.log.warn('Problem encountered with the current ' +
                       'HLS playlist. Trying again since it is the final playlist.');

      this.tech_.trigger('retryplaylist');
      return this.masterPlaylistLoader_.load(isFinalRendition);
    }
    // Blacklist this playlist
    currentPlaylist.excludeUntil = Date.now() + (blacklistDuration * 1000);
    this.tech_.trigger('blacklistplaylist');
    this.tech_.trigger({type: 'usage', name: 'hls-rendition-blacklisted'});

    // Select a new playlist
    nextPlaylist = this.selectPlaylist();
    videojs.log.warn('Problem encountered with the current HLS playlist.' +
                     (error.message ? ' ' + error.message : '') +
                     ' Switching to another playlist.');

    return this.masterPlaylistLoader_.media(nextPlaylist);
  }

  /**
   * Pause all segment loaders
   */
  pauseLoading() {
    this.mainSegmentLoader_.pause();
    if (this.mediaTypes_.AUDIO.activePlaylistLoader) {
      this.audioSegmentLoader_.pause();
    }
    if (this.mediaTypes_.SUBTITLES.activePlaylistLoader) {
      this.subtitleSegmentLoader_.pause();
    }
  }

  handleReplay() {
    this.bufferAtNewLocation();
  }

  /**
   * set the current time on all segment loaders
   *
   * @param {TimeRange} currentTime the current time to set
   * @return {TimeRange} the current time
   */
  setCurrentTime(currentTime) {
    let buffered = Ranges.findRange(this.tech_.buffered(), currentTime);

    if (!(this.masterPlaylistLoader_ && this.masterPlaylistLoader_.media())) {
      // return immediately if the metadata is not ready yet
      return 0;
    }

    // it's clearly an edge-case but don't thrown an error if asked to
    // seek within an empty playlist
    if (!this.masterPlaylistLoader_.media().segments) {
      return 0;
    }

    // In flash playback, the segment loaders should be reset on every seek, even
    // in buffer seeks. If the seek location is already buffered, continue buffering as
    // usual
    // TODO: redo this comment
    if (buffered && buffered.length) {
      return currentTime;
    }

    this.bufferAtNewLocation();
  }

  bufferAtNewLocation() {
    // cancel outstanding requests so we begin buffering at the new
    // location
    this.mainSegmentLoader_.resetEverything();
    this.mainSegmentLoader_.abort();
    if (this.mediaTypes_.AUDIO.activePlaylistLoader) {
      this.audioSegmentLoader_.resetEverything();
      this.audioSegmentLoader_.abort();
    }
    if (this.mediaTypes_.SUBTITLES.activePlaylistLoader) {
      this.subtitleSegmentLoader_.resetEverything();
      this.subtitleSegmentLoader_.abort();
    }

    // start segment loader loading in case they are paused
    this.load();
  }

  /**
   * get the current duration
   *
   * @return {TimeRange} the duration
   */
  duration() {
    if (!this.masterPlaylistLoader_) {
      return 0;
    }

    if (this.mediaSource) {
      return this.mediaSource.duration;
    }

    return Hls.Playlist.duration(this.masterPlaylistLoader_.media());
  }

  /**
   * check the seekable range
   *
   * @return {TimeRange} the seekable range
   */
  seekable() {
    return this.seekable_;
  }

  onSyncInfoUpdate_() {
    let mainSeekable;
    let audioSeekable;

    if (!this.masterPlaylistLoader_) {
      return;
    }

    let media = this.masterPlaylistLoader_.media();

    if (!media) {
      return;
    }

    let expired = this.syncController_.getExpiredTime(media, this.mediaSource.duration);

    if (expired === null) {
      // not enough information to update seekable
      return;
    }

    mainSeekable = Hls.Playlist.seekable(media, expired);

    if (mainSeekable.length === 0) {
      return;
    }

    if (this.mediaTypes_.AUDIO.activePlaylistLoader) {
      media = this.mediaTypes_.AUDIO.activePlaylistLoader.media();
      expired = this.syncController_.getExpiredTime(media, this.mediaSource.duration);

      if (expired === null) {
        return;
      }

      audioSeekable = Hls.Playlist.seekable(media, expired);

      if (audioSeekable.length === 0) {
        return;
      }
    }

    if (!audioSeekable) {
      // seekable has been calculated based on buffering video data so it
      // can be returned directly
      this.seekable_ = mainSeekable;
    } else if (audioSeekable.start(0) > mainSeekable.end(0) ||
               mainSeekable.start(0) > audioSeekable.end(0)) {
      // seekables are pretty far off, rely on main
      this.seekable_ = mainSeekable;
    } else {
      this.seekable_ = videojs.createTimeRanges([[
        (audioSeekable.start(0) > mainSeekable.start(0)) ? audioSeekable.start(0) :
                                                           mainSeekable.start(0),
        (audioSeekable.end(0) < mainSeekable.end(0)) ? audioSeekable.end(0) :
                                                       mainSeekable.end(0)
      ]]);
    }

    this.logger_(`seekable updated [${Ranges.printableRange(this.seekable_)}]`);

    this.tech_.trigger('seekablechanged');
  }

  /**
   * Update the player duration
   */
  updateDuration() {
    let oldDuration = this.mediaSource.duration;
    let newDuration = Hls.Playlist.duration(this.masterPlaylistLoader_.media());
    let buffered = this.tech_.buffered();
    let setDuration = () => {
      this.mediaSource.duration = newDuration;
      this.tech_.trigger('durationchange');

      this.mediaSource.removeEventListener('sourceopen', setDuration);
    };

    if (buffered.length > 0) {
      newDuration = Math.max(newDuration, buffered.end(buffered.length - 1));
    }

    // if the duration has changed, invalidate the cached value
    if (oldDuration !== newDuration) {
      // update the duration
      if (this.mediaSource.readyState !== 'open') {
        this.mediaSource.addEventListener('sourceopen', setDuration);
      } else {
        setDuration();
      }
    }
  }

  /**
   * dispose of the MasterPlaylistController and everything
   * that it controls
   */
  dispose() {
    this.decrypter_.terminate();
    this.masterPlaylistLoader_.dispose();
    this.mainSegmentLoader_.dispose();

    ['AUDIO', 'SUBTITLES'].forEach((type) => {
      const groups = this.mediaTypes_[type].groups;

      for (let id in groups) {
        groups[id].forEach((group) => {
          if (group.playlistLoader) {
            group.playlistLoader.dispose();
          }
        });
      }
    });

    this.audioSegmentLoader_.dispose();
    this.subtitleSegmentLoader_.dispose();
  }

  /**
   * return the master playlist object if we have one
   *
   * @return {Object} the master playlist object that we parsed
   */
  master() {
    return this.masterPlaylistLoader_.master;
  }

  /**
   * return the currently selected playlist
   *
   * @return {Object} the currently selected playlist object that we parsed
   */
  media() {
    // playlist loader will not return media if it has not been fully loaded
    return this.masterPlaylistLoader_.media() || this.initialMedia_;
  }

  /**
   * setup our internal source buffers on our segment Loaders
   *
   * @private
   */
  setupSourceBuffers_() {
    let media = this.masterPlaylistLoader_.media();
    let mimeTypes;

    // wait until a media playlist is available and the Media Source is
    // attached
    if (!media || this.mediaSource.readyState !== 'open') {
      return;
    }

    mimeTypes = mimeTypesForPlaylist(this.masterPlaylistLoader_.master, media);
    if (mimeTypes.length < 1) {
      this.error =
        'No compatible SourceBuffer configuration for the variant stream:' +
        media.resolvedUri;
      return this.mediaSource.endOfStream('decode');
    }

    this.tryCreatingSourceBuffers_(mimeTypes);
    // exclude any incompatible variant streams from future playlist
    // selection
    this.excludeIncompatibleVariants_(media);
  }

  tryCreatingSourceBuffers_(mimeTypes) {
    // check the case where the manifest provided enough information for us to determine
    // that the content is demuxed
    if (
      // if there is more than one mime type
      mimeTypes.length > 1 &&
      // and the first mime type does not have muxed video and audio
      mimeTypes[0].indexOf(',') === -1 &&
      // and the two mime types are different (they can be the same in the case of audio
      // only with alternate audio)
      mimeTypes[0] !== mimeTypes[1]) {
      this.sourceUpdater_.createSourceBuffers({
        audio: {
          mimeType: mimeTypes[1]
        },
        video: {
          mimeType: mimeTypes[0]
        }
      });
      return;
    }

    // otherwise the loader must wait for the PMT
  }

  /**
   * Blacklists playlists with codecs that are unsupported by the browser.
   */
  excludeUnsupportedVariants_() {
    this.master().playlists.forEach(variant => {
      if (variant.attributes.CODECS &&
          window.MediaSource &&
          window.MediaSource.isTypeSupported &&
          !window.MediaSource.isTypeSupported(
            `video/mp4; codecs="${mapLegacyAvcCodecs(variant.attributes.CODECS)}"`)) {
        variant.excludeUntil = Infinity;
      }
    });
  }

  /**
   * Blacklist playlists that are known to be codec or
   * stream-incompatible with the SourceBuffer configuration. For
   * instance, Media Source Extensions would cause the video element to
   * stall waiting for video data if you switched from a variant with
   * video and audio to an audio-only one.
   *
   * @param {Object} media a media playlist compatible with the current
   * set of SourceBuffers. Variants in the current master playlist that
   * do not appear to have compatible codec or stream configurations
   * will be excluded from the default playlist selection algorithm
   * indefinitely.
   * @private
   */
  excludeIncompatibleVariants_(media) {
    let codecCount = 2;
    let videoCodec = null;
    let codecs;

    if (media.attributes.CODECS) {
      codecs = parseCodecs(media.attributes.CODECS);
      videoCodec = codecs.videoCodec;
      codecCount = codecs.codecCount;
    }

    this.master().playlists.forEach(function(variant) {
      let variantCodecs = {
        codecCount: 2,
        videoCodec: null
      };

      if (variant.attributes.CODECS) {
        variantCodecs = parseCodecs(variant.attributes.CODECS);
      }

      // if the streams differ in the presence or absence of audio or
      // video, they are incompatible
      if (variantCodecs.codecCount !== codecCount) {
        variant.excludeUntil = Infinity;
      }

      // if h.264 is specified on the current playlist, some flavor of
      // it must be specified on all compatible variants
      if (variantCodecs.videoCodec !== videoCodec) {
        variant.excludeUntil = Infinity;
      }
    });
  }

  updateAdCues_(media) {
    let offset = 0;
    let seekable = this.seekable();

    if (seekable.length) {
      offset = seekable.start(0);
    }

    updateAdCues(media, this.cueTagsTrack_, offset);
  }

  /**
   * Calculates the desired forward buffer length based on current time
   *
   * @return {Number} Desired forward buffer length in seconds
   */
  goalBufferLength() {
    const currentTime = this.tech_.currentTime();
    const initial = Config.GOAL_BUFFER_LENGTH;
    const rate = Config.GOAL_BUFFER_LENGTH_RATE;
    const max = Math.max(initial, Config.MAX_GOAL_BUFFER_LENGTH);

    return Math.min(initial + currentTime * rate, max);
  }

  /**
   * Calculates the desired buffer low water line based on current time
   *
   * @return {Number} Desired buffer low water line in seconds
   */
  bufferLowWaterLine() {
    const currentTime = this.tech_.currentTime();
    const initial = Config.BUFFER_LOW_WATER_LINE;
    const rate = Config.BUFFER_LOW_WATER_LINE_RATE;
    const max = Math.max(initial, Config.MAX_BUFFER_LOW_WATER_LINE);

    return Math.min(initial + currentTime * rate, max);
  }
}<|MERGE_RESOLUTION|>--- conflicted
+++ resolved
@@ -110,13 +110,9 @@
       label: 'segment-metadata'
     }, false).track;
 
-<<<<<<< HEAD
     this.decrypter_ = new Decrypter();
-=======
-    this.decrypter_ = worker(Decrypter, workerResolve());
     this.sourceUpdater_ = new SourceUpdater(this.mediaSource);
     this.inbandTextTracks_ = {};
->>>>>>> be99933d
 
     const segmentLoaderSettings = {
       hls: this.hls_,
