--- conflicted
+++ resolved
@@ -26,14 +26,8 @@
     "grunt": "~0.4.1"
   },
   "dependencies": {
-<<<<<<< HEAD
-    "video.js": "git+https://github.com/dmlap/video-js.git#v4.3.0-10",
-    "videojs-contrib-media-sources": "git+https://github.com/dmlap/videojs-contrib-media-sources.git#hotfix/misc-fixes",
-    "sinon": "~1.9.0"
-=======
     "video.js": "git+https://github.com/videojs/video.js.git#v4.4.1",
     "videojs-swf": "git+https://github.com/videojs/video-js-swf.git#v4.4.0",
     "videojs-contrib-media-sources": "git+https://github.com/videojs/videojs-contrib-media-sources.git"
->>>>>>> ae60f03a
   }
 }