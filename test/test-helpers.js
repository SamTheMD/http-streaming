import document from 'global/document';
import sinon from 'sinon';
import videojs from 'video.js';
<<<<<<< HEAD
/* eslint-disable no-unused-vars */
// needed so MediaSource can be registered with videojs
import { MediaSource } from '../src/mse/index';
/* eslint-enable */
=======
>>>>>>> be99933d
import testDataManifests from './test-manifests.js';
import xhrFactory from '../src/xhr';
import window from 'global/window';

// a SourceBuffer that tracks updates but otherwise is a noop
class MockSourceBuffer extends videojs.EventTarget {
  constructor() {
    super();
    this.updates_ = [];

    this.updating = false;
    this.on('updateend', function() {
      this.updating = false;
    });

    this.buffered = videojs.createTimeRanges();
    this.duration_ = NaN;

    Object.defineProperty(this, 'duration', {
      get() {
        return this.duration_;
      },
      set(duration) {
        this.updates_.push({
          duration
        });
        this.duration_ = duration;
      }
    });
  }

  abort() {
    this.updates_.push({
      abort: true
    });
  }

  appendBuffer(bytes) {
    this.updates_.push({
      append: bytes
    });
    this.updating = true;
  }

  remove(start, end) {
    this.updates_.push({
      remove: [start, end]
    });
  }
}

class MockMediaSource extends videojs.EventTarget {
  constructor() {
    super();
    this.readyState = 'closed';
    this.on('sourceopen', function() {
      this.readyState = 'open';
    });

    this.activeSourceBuffers = {
      length: 0,
      onaddsourcebuffer: null,
      onremovesourcebuffer: null
    };
    this.sourceBuffers = this.activeSourceBuffers;
    this.duration = NaN;
    this.seekable = videojs.createTimeRange();
    this.onsourceclose = null;
    this.onsourceended = null;
    this.onsourceopen = null;
  }

  addSeekableRange_(start, end) {
    this.seekable = videojs.createTimeRange(start, end);
  }

  addSourceBuffer(mime) {
    let sourceBuffer = new MockSourceBuffer();

    sourceBuffer.mimeType_ = mime;
    this.sourceBuffers.push(sourceBuffer);
    return sourceBuffer;
  }

  endOfStream(error) {
    this.readyState = 'ended';
    this.error_ = error;
  }
}

export class MockTextTrack {
  constructor() {
    this.cues = [];
  }
  addCue(cue) {
    this.cues.push(cue);
  }
  removeCue(cue) {
    for (let i = 0; i < this.cues.length; i++) {
      if (this.cues[i] === cue) {
        this.cues.splice(i, 1);
        break;
      }
    }
  }
}

export const useFakeMediaSource = function() {
  let RealMediaSource = window.MediaSource;

  window.MediaSource = MockMediaSource;

  return {
    restore() {
      window.MediaSource = RealMediaSource;
    }
  };
};

export const useFakeEnvironment = function(assert) {
  let realXMLHttpRequest = videojs.xhr.XMLHttpRequest;

  let fakeEnvironment = {
    requests: [],
    restore() {
      this.clock.restore();
      videojs.xhr.XMLHttpRequest = realXMLHttpRequest;
      this.xhr.restore();
      ['warn', 'error'].forEach((level) => {
        if (this.log && this.log[level] && this.log[level].restore) {
          if (assert) {
            let calls = (this.log[level].args || []).map((args) => {
              return args.join(', ');
            }).join('\n  ');

            assert.equal(this.log[level].callCount,
                        0,
                        'no unexpected logs at level "' + level + '":\n  ' + calls);
          }
          this.log[level].restore();
        }
      });
    }
  };

  fakeEnvironment.log = {};
  ['warn', 'error'].forEach((level) => {
    // you can use .log[level].args to get args
    sinon.stub(videojs.log, level);
    fakeEnvironment.log[level] = videojs.log[level];
    Object.defineProperty(videojs.log[level], 'calls', {
      get() {
        // reset callCount to 0 so they don't have to
        let callCount = this.callCount;

        this.callCount = 0;
        return callCount;
      }
    });
  });
  fakeEnvironment.clock = sinon.useFakeTimers();
  fakeEnvironment.xhr = sinon.useFakeXMLHttpRequest();

  // Sinon 1.10.2 handles abort incorrectly (triggering the error event)
  // Later versions fixed this but broke the ability to set the response
  // to an arbitrary object (in our case, a typed array).
  XMLHttpRequest.prototype = Object.create(XMLHttpRequest.prototype);
  XMLHttpRequest.prototype.abort = function abort() {
    this.response = this.responseText = '';
    this.errorFlag = true;
    this.requestHeaders = {};
    this.responseHeaders = {};

    if (this.readyState > 0 && this.sendFlag) {
      this.readyStateChange(4);
      this.sendFlag = false;
    }

    this.readyState = 0;
  };

  XMLHttpRequest.prototype.downloadProgress = function downloadProgress(rawEventData) {
    this.dispatchEvent(new sinon.ProgressEvent('progress',
                                               rawEventData,
                                               rawEventData.target));
  };

  // used for treating the response however we want, instead of the browser deciding
  // responses we don't have to worry about the browser changing responses
  XMLHttpRequest.prototype.overrideMimeType = function overrideMimeType(mimeType) {
    this.mimeTypeOverride = mimeType;
  };

  let responseText = (XMLHttpRequest.prototype.responseText === undefined) ?
    '' : XMLHttpRequest.prototype.responseText;

  Object.defineProperty(XMLHttpRequest.prototype, 'responseText', {
    get() {
      // special case for media segment request partial downloads
      // if (this.mimeTypeOverride === 'text/plain; charset=x-user-defined' &&
      //     responseText) {
      //   // responseText should be an ArrayBuffer
      //   return (new TextDecoder()).decode(responseText);
      // }

      return responseText;
    },
    set(val) {
      responseText = val;
    }
  });

  fakeEnvironment.requests.length = 0;
  fakeEnvironment.xhr.onCreate = function(xhr) {
    fakeEnvironment.requests.push(xhr);
  };
  videojs.xhr.XMLHttpRequest = fakeEnvironment.xhr;

  return fakeEnvironment;
};

// patch over some methods of the provided tech so it can be tested
// synchronously with sinon's fake timers
export const mockTech = function(tech) {
  if (tech.isMocked_) {
    // make this function idempotent because HTML and Flash based
    // playback have very different lifecycles. For HTML, the tech
    // is available on player creation. For Flash, the tech isn't
    // ready until the source has been loaded and one tick has
    // expired.
    return;
  }

  tech.isMocked_ = true;
  tech.src_ = null;
  tech.time_ = null;

  tech.paused_ = !tech.autoplay();
  tech.paused = function() {
    return tech.paused_;
  };

  if (!tech.currentTime_) {
    tech.currentTime_ = tech.currentTime;
  }
  tech.currentTime = function() {
    return tech.time_ === null ? tech.currentTime_() : tech.time_;
  };

  tech.setSrc = function(src) {
    tech.src_ = src;
  };
  tech.src = function(src) {
    if (src !== null) {
      return tech.setSrc(src);
    }
    return tech.src_ === null ? tech.src : tech.src_;
  };
  tech.currentSrc_ = tech.currentSrc;
  tech.currentSrc = function() {
    return tech.src_ === null ? tech.currentSrc_() : tech.src_;
  };

  tech.play_ = tech.play;
  tech.play = function() {
    tech.play_();
    tech.paused_ = false;
    tech.trigger('play');
  };
  tech.pause_ = tech.pause;
  tech.pause = function() {
    tech.pause_();
    tech.paused_ = true;
    tech.trigger('pause');
  };

  tech.setCurrentTime = function(time) {
    tech.time_ = time;

    setTimeout(function() {
      tech.trigger('seeking');
      setTimeout(function() {
        tech.trigger('seeked');
      }, 1);
    }, 1);
  };
};

export const createPlayer = function(options, src, clock) {
  let video;
  let player;

  video = document.createElement('video');
  video.className = 'video-js';
  if (src) {
    if (typeof src === 'string') {
      video.src = src;
    } else if (src.src) {
      let source = document.createElement('source');

      source.src = src.src;
      if (src.type) {
        source.type = src.type;
      }
      video.appendChild(source);
    }
  }
  document.querySelector('#qunit-fixture').appendChild(video);
  player = videojs(video, options || {});

  player.buffered = function() {
    return videojs.createTimeRange(0, 0);
  };

  if (clock) {
    clock.tick(1);
  }

  mockTech(player.tech_);

  return player;
};

export const openMediaSource = function(player, clock) {
  player.tech_.triggerReady();
  clock.tick(1);
  // mock the tech *after* it has finished loading so that we don't
  // mock a tech that will be unloaded on the next tick
  mockTech(player.tech_);
  player.tech_.hls.xhr = xhrFactory();

  // simulate the sourceopen event
  player.tech_.hls.mediaSource.readyState = 'open';
  player.tech_.hls.mediaSource.dispatchEvent({
    type: 'sourceopen',
    swfId: player.tech_.el().id
  });
  clock.tick(1);
};

export const standardXHRResponse = function(request, data) {
  if (!request.url) {
    return;
  }

  let contentType = 'application/json';
  // contents off the global object
  let manifestName = (/(?:.*\/)?(.*)\.(m3u8|mpd)/).exec(request.url);

  if (manifestName) {
    manifestName = manifestName[1];
  } else {
    manifestName = request.url;
  }

  if (/\.m3u8?/.test(request.url)) {
    contentType = 'application/vnd.apple.mpegurl';
  } else if (/\.ts/.test(request.url)) {
    contentType = 'video/MP2T';
  } else if (/\.mpd/.test(request.url)) {
    contentType = 'application/dash+xml';
  }

  if (!data) {
    data = testDataManifests[manifestName];
  }

  request.response = new Uint8Array(1024).buffer;
  request.respond(200, {'Content-Type': contentType}, data);
};

// return an absolute version of a page-relative URL
export const absoluteUrl = function(relativeUrl) {
  return window.location.protocol + '//' +
    window.location.host +
    (window.location.pathname
        .split('/')
        .slice(0, -1)
        .concat(relativeUrl)
        .join('/')
    );
};

export const playlistWithDuration = function(time, conf) {
  let result = {
    targetDuration: 10,
    mediaSequence: conf && conf.mediaSequence ? conf.mediaSequence : 0,
    discontinuityStarts: [],
    segments: [],
    endList: conf && typeof conf.endList !== 'undefined' ? !!conf.endList : true,
    uri: conf && typeof conf.uri !== 'undefined' ? conf.uri : 'playlist.m3u8',
    discontinuitySequence:
      conf && conf.discontinuitySequence ? conf.discontinuitySequence : 0,
    attributes: conf && typeof conf.attributes !== 'undefined' ? conf.attributes : {}
  };
  let count = Math.floor(time / 10);
  let remainder = time % 10;
  let i;
  let isEncrypted = conf && conf.isEncrypted;
  let extension = conf && conf.extension ? conf.extension : '.ts';

  for (i = 0; i < count; i++) {
    result.segments.push({
      uri: i + extension,
      resolvedUri: i + extension,
      duration: 10,
      timeline: result.discontinuitySequence
    });
    if (isEncrypted) {
      result.segments[i].key = {
        uri: i + '-key.php',
        resolvedUri: i + '-key.php'
      };
    }
  }
  if (remainder) {
    result.segments.push({
      uri: i + extension,
      duration: remainder,
      timeline: result.discontinuitySequence
    });
  }
  return result;
};

<<<<<<< HEAD
// Attempts to produce an absolute URL to a given relative path
// based on window.location.href
export const urlTo = function(path) {
  return window.location.href
    .split('/')
    .slice(0, -1)
    .concat([path])
    .join('/');
=======
export const createResponseText = function(length) {
  let responseText = '';

  for (let i = 0; i < length; i++) {
    responseText += '0';
  }

  return responseText;
>>>>>>> be99933d
};<|MERGE_RESOLUTION|>--- conflicted
+++ resolved
@@ -1,13 +1,6 @@
 import document from 'global/document';
 import sinon from 'sinon';
 import videojs from 'video.js';
-<<<<<<< HEAD
-/* eslint-disable no-unused-vars */
-// needed so MediaSource can be registered with videojs
-import { MediaSource } from '../src/mse/index';
-/* eslint-enable */
-=======
->>>>>>> be99933d
 import testDataManifests from './test-manifests.js';
 import xhrFactory from '../src/xhr';
 import window from 'global/window';
@@ -433,7 +426,6 @@
   return result;
 };
 
-<<<<<<< HEAD
 // Attempts to produce an absolute URL to a given relative path
 // based on window.location.href
 export const urlTo = function(path) {
@@ -442,7 +434,8 @@
     .slice(0, -1)
     .concat([path])
     .join('/');
-=======
+};
+
 export const createResponseText = function(length) {
   let responseText = '';
 
@@ -451,5 +444,4 @@
   }
 
   return responseText;
->>>>>>> be99933d
 };